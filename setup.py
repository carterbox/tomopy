--- conflicted
+++ resolved
@@ -53,12 +53,7 @@
     warnings.warn("you may need to manually set C_INCLUDE_PATH to " +
                   "link the shared libraries correctly")
 
-<<<<<<< HEAD
-#C_INCLUDE_PATH += {os.path.abspath('tomopy/c/gridrec/include')}
-#C_INCLUDE_PATH += {os.path.abspath('tomopy/c/fftw/include')}
-=======
 C_INCLUDE_PATH += {os.path.abspath('tomopy/recon/gridrec')}
->>>>>>> 0a3cd193
 
 
 # Create FFTW shared-library.
