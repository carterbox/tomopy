#!/usr/bin/env python
# -*- coding: utf-8 -*-

# #########################################################################
# Copyright (c) 2015, UChicago Argonne, LLC. All rights reserved.         #
#                                                                         #
# Copyright 2015. UChicago Argonne, LLC. This software was produced       #
# under U.S. Government contract DE-AC02-06CH11357 for Argonne National   #
# Laboratory (ANL), which is operated by UChicago Argonne, LLC for the    #
# U.S. Department of Energy. The U.S. Government has rights to use,       #
# reproduce, and distribute this software.  NEITHER THE GOVERNMENT NOR    #
# UChicago Argonne, LLC MAKES ANY WARRANTY, EXPRESS OR IMPLIED, OR        #
# ASSUMES ANY LIABILITY FOR THE USE OF THIS SOFTWARE.  If software is     #
# modified to produce derivative works, such modified software should     #
# be clearly marked, so as not to confuse it with the version available   #
# from ANL.                                                               #
#                                                                         #
# Additionally, redistribution and use in source and binary forms, with   #
# or without modification, are permitted provided that the following      #
# conditions are met:                                                     #
#                                                                         #
#     * Redistributions of source code must retain the above copyright    #
#       notice, this list of conditions and the following disclaimer.     #
#                                                                         #
#     * Redistributions in binary form must reproduce the above copyright #
#       notice, this list of conditions and the following disclaimer in   #
#       the documentation and/or other materials provided with the        #
#       distribution.                                                     #
#                                                                         #
#     * Neither the name of UChicago Argonne, LLC, Argonne National       #
#       Laboratory, ANL, the U.S. Government, nor the names of its        #
#       contributors may be used to endorse or promote products derived   #
#       from this software without specific prior written permission.     #
#                                                                         #
# THIS SOFTWARE IS PROVIDED BY UChicago Argonne, LLC AND CONTRIBUTORS     #
# "AS IS" AND ANY EXPRESS OR IMPLIED WARRANTIES, INCLUDING, BUT NOT       #
# LIMITED TO, THE IMPLIED WARRANTIES OF MERCHANTABILITY AND FITNESS       #
# FOR A PARTICULAR PURPOSE ARE DISCLAIMED. IN NO EVENT SHALL UChicago     #
# Argonne, LLC OR CONTRIBUTORS BE LIABLE FOR ANY DIRECT, INDIRECT,        #
# INCIDENTAL, SPECIAL, EXEMPLARY, OR CONSEQUENTIAL DAMAGES (INCLUDING,    #
# BUT NOT LIMITED TO, PROCUREMENT OF SUBSTITUTE GOODS OR SERVICES;        #
# LOSS OF USE, DATA, OR PROFITS; OR BUSINESS INTERRUPTION) HOWEVER        #
# CAUSED AND ON ANY THEORY OF LIABILITY, WHETHER IN CONTRACT, STRICT      #
# LIABILITY, OR TORT (INCLUDING NEGLIGENCE OR OTHERWISE) ARISING IN       #
# ANY WAY OUT OF THE USE OF THIS SOFTWARE, EVEN IF ADVISED OF THE         #
# POSSIBILITY OF SUCH DAMAGE.                                             #
# #########################################################################

from __future__ import absolute_import, division, print_function

from tomopy.io.reader import *
import numpy as np
import os.path
import h5py
from numpy.testing import assert_allclose


__author__ = "Doga Gursoy"
__copyright__ = "Copyright (c) 2015, UChicago Argonne, LLC."
__docformat__ = 'restructuredtext en'


def test_read_tiff():
    fname = os.path.join('test', 'data', 'reader_00000.tiff')
    assert_allclose(read_tiff(fname), np.ones((8, 16)))


def test_read_tiff_stack():
    fname = os.path.join('test', 'data', 'reader_00000.tiff')
    assert_allclose(
        read_tiff_stack(fname, ind=range(0, 4), digit=5),
        np.ones((4, 8, 16)))


def test_read_hdf5():
    fname = os.path.join('test', 'data', 'reader.h5')
    gname = os.path.join('exchange', 'data')
    assert_allclose(read_hdf5(fname, gname), np.ones((4, 8, 16)))


def test_read_hdf5_stack():
    gname = '20151120_100640_testBL832h5file'
    fname = os.path.join('test', 'data', 'read_stack.h5')
    dname = gname + '_0000_0000.tif'
    assert_allclose(
<<<<<<< HEAD
        read_hdf5_stack(h5py.File(fname)[gname], dname, range(20)),
=======
        read_hdf5_stack(h5py.File(fname, 'r')[gname], dname, range(20)),
>>>>>>> 63383cbe
        np.ones((20, 10, 10)))


if __name__ == '__main__':
    import nose
    nose.runmodule(exit=False)<|MERGE_RESOLUTION|>--- conflicted
+++ resolved
@@ -83,11 +83,7 @@
     fname = os.path.join('test', 'data', 'read_stack.h5')
     dname = gname + '_0000_0000.tif'
     assert_allclose(
-<<<<<<< HEAD
-        read_hdf5_stack(h5py.File(fname)[gname], dname, range(20)),
-=======
         read_hdf5_stack(h5py.File(fname, 'r')[gname], dname, range(20)),
->>>>>>> 63383cbe
         np.ones((20, 10, 10)))
 
 
