--- conflicted
+++ resolved
@@ -534,24 +534,10 @@
 
     axis_size = rec.shape[0]
     ncore, nchunk = mproc.get_ncore_nchunk(axis_size, ncore, nchunk)
-<<<<<<< HEAD
-
-    chnks = np.round(np.linspace(0, axis_size, ncore+1)).astype(np.int)
-    mulargs = []
-    for i in range(ncore):
-        mulargs.append(extern.c_remove_ring(out[chnks[i]:chnks[i+1]],
-                       *args))
-    e = cf.ThreadPoolExecutor(ncore)
-    thrds = [e.submit(args[0], *args[1:]) for args in mulargs]
-    for t in thrds:
-        t.result()
-=======
-    
     with cf.ThreadPoolExecutor(ncore) as e:
-        for offset in xrange(0, axis_size, nchunk):
+        for offset in range(0, axis_size, nchunk):
             slc = np.s_[offset:offset+nchunk]
             e.submit(extern.c_remove_ring, out[slc], *args)    
->>>>>>> 51eb0e18
     return out
 
 
