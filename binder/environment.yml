--- conflicted
+++ resolved
@@ -1,16 +1,13 @@
 name: tomopy
 channels:
+  - astra-toolbox
   - conda-forge
   - defaults
 dependencies:
-<<<<<<< HEAD
+  - astra-toolbox
   - dxchange
   - python
   - matplotlib
-  - tomopy
-=======
-  # astra-toolbox has not released stable builds with Python >3.6
+  # astra-toolbox has not released stable builds with Python > 3.6
   - python=3.6
-  - tomopy
-  - astra-toolbox
->>>>>>> 77e1b30d
+  - tomopy